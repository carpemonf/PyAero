#! /usr/bin/env python

"""
PyAero is an airfoil CFD meshing (2D) and contour analysis tool.

The meshing tool provides features to be able to create 2D CFD meshes
for numerical airfoil analysis (virtual wind tunnel).

The purpose of the contour analysis tool is to be able to read airfoil contour
data and analyze them with respect to smoothness and similar properties.
Functions allow splining, refinement, smoothing, etc. in order to provide
accurate input to the subsequent meshing process.
"""

import os
import sys
import signal

# to resolve macOS problem (beginning with Big Sur)
# e.g.: https://stackoverflow.com/questions/64833558/apps-not-popping-up-on-macos-big-sur-11-0-1
# not needed with PySide6 anymore
# if 'darwin' in sys.platform:
#     os.environ["QT_MAC_WANTS_LAYER"] = "1"

path_of_this_file = os.path.dirname(__file__)
sys.path.append(path_of_this_file)

import datetime

from PySide6 import QtGui, QtCore, QtWidgets

import MenusTools
import GraphicsView
import GraphicsScene
import GuiSlots
import ContourAnalysis
import ToolBox
from Settings import ICONS, LOCALE, STYLE, EXITONESCAPE, \
                      OUTPUTDATA, MENUDATA, VIEWSTYLE, LOGDATA
import Logger
import ShortCuts


__appname__ = 'PyAero'
__author__ = 'Andreas Ennemoser'
__credits__ = 'Internet and open source'
__copyright__ = '2014-' + str(datetime.date.today().strftime("%Y")) + \
                ' ' + __author__
__license__ = 'MIT'
<<<<<<< HEAD
__version__ = '2.0'
=======
__version__ = '2.0.1'
>>>>>>> 4244a8cd
__email__ = 'andreas.ennemoser@aon.at'
__status__ = 'Release'


class MainWindow(QtWidgets.QMainWindow):
    """PyAero's main QT window"""
    # constructor of MainWindow
    def __init__(self, app, style):
        # constructor of QMainWindow
        super().__init__()

        self.checkEnvironment()

        # set application wide attributes
        # access via "QtCore.QCoreApplication.instance().xxx"
        # helps to overcome nested usage of "parent"
        self.app = app
        self.app.mainwindow = self

        self.style = style
        # styles do not work anymore; need to come back
        # style_keys = [x.lower() for x in QtWidgets.QStyleFactory.keys()]
        # FIXME
        # FIXME currently leads to segmentation faults
        # FIXME
        # if self.style.lower() in style_keys:
        #     QtWidgets.QApplication.setStyle(QtWidgets.QStyleFactory.create(style))

        # holds active airfoil
        self.airfoil = None
        # container for all loaded airfoils
        self.airfoils = list()

        self.scene = GraphicsScene.GraphicsScene(self)

        self.view = GraphicsView.GraphicsView(self, self.scene)
        self.view.viewstyle = VIEWSTYLE

        # prepare additional views for tabs in right splitter window
        self.contourview = ContourAnalysis.ContourAnalysis(canvas=True)

        # create slots (i.e. handlers or callbacks)
        self.slots = GuiSlots.Slots(self)

        # set central widget for the application
        self.centralwidget = CentralWidget(self)

        self.setCentralWidget(self.centralwidget)

        # add a shortcut for toggling the message window
        sc = ShortCuts.ShortCuts(self)
        sc.addShortcut('ALT+m', 'toggleLogDock', 'shortcut')

        # shortcut for test items
        sc.addShortcut('ALT+t', 'toggleTestObjects')

        # initialize test items (checked in toggleTestObjects)
        self.testitems = False

        # setup user interface and menus
        self.init_GUI()

        # prepare logger
        Logger.log(self)

    def init_GUI(self):

        # window size, position and title
        # self.setGeometry(700, 100, 1200, 900)
        self.showMaximized()
        title = __appname__ + ' - Airfoil Contour Analysis and CFD Meshing'
        self.setWindowTitle = title

        # create menus and tools of main window
        menusTools = MenusTools.MenusTools(self)
        menusTools.createMenus()
        menusTools.createTools()
        menusTools.createDocks()

        # create statusbar in main window
        self.statusbar = self.statusBar()
        self.statusbar.setFixedHeight(22)
        style = (""" QStatusBar {background-color:rgb(232,232,232); \
                border: 1px solid grey;}""")
        self.statusbar.setStyleSheet(style)
        self.statusbar.setSizeGripEnabled(False)
        self.statusbar.showMessage('Ready', 3000)

        # show the GUI
        self.show()

    def checkEnvironment(self):

        # check if path is correct
        if not os.path.exists(MENUDATA):
            print(f'\n PyAero ERROR: Folder {MENUDATA} does not exist.')
            print(' PyAero ERROR: Maybe you are starting '
                  'PyAero from the wrong location.\n')
            sys.exit()

        # check if output folder does exist
        if not os.path.exists(OUTPUTDATA):
            os.mkdir(OUTPUTDATA, mode=0o777)
            print('Folder %s created.' % (OUTPUTDATA))

        # check if logs folder does exist
        if not os.path.exists(LOGDATA):
            os.mkdir(LOGDATA, mode=0o777)
            print('Folder %s created.' % (LOGDATA))

    # ********************************
    # slots which are not in PGuiSlots
    # ********************************

    def keyPressEvent(self, event):
        """Catch keypress events in main window

        Args:
            event (QKeyEvent): key event sent to the widget with
            keyboard input focus
        """
        key = event.key()

        if key == QtCore.Qt.Key_Escape and EXITONESCAPE:
            sys.exit(self.app.exit(retcode=0))
        elif key == QtCore.Qt.Key_Home:
            self.slots.onViewAll()
        else:
            # progress event
            super().keyPressEvent(event)


class CentralWidget(QtWidgets.QWidget):
    # call constructor of CentralWidget
    def __init__(self, parent=None):
        # call constructor of QWidget
        super().__init__(parent)

        self.parent = parent

        # split main window horizontally into two panes
        self.splitter = QtWidgets.QSplitter(QtCore.Qt.Horizontal)

        # create QToolBox widget
        self.toolbox = ToolBox.Toolbox(self.parent)

        # create box where viewing options are placed
        self.viewingOptions()

        verticalSpacer = QtWidgets.QSpacerItem(50, 15,
                                               QtWidgets.QSizePolicy.Minimum,
                                               QtWidgets.QSizePolicy.Fixed)

        horizontal_line = QtWidgets.QFrame()
        horizontal_line.setFrameShape(QtWidgets.QFrame.HLine)
        horizontal_line.setFrameShadow(QtWidgets.QFrame.Sunken)

        self.left_pane = QtWidgets.QWidget()
        vbox = QtWidgets.QVBoxLayout(self)
        vbox.addWidget(self.toolbox)
        vbox.addItem(verticalSpacer)
        vbox.addWidget(horizontal_line)
        vbox.addItem(verticalSpacer)
        vbox.addWidget(self.viewing_options)
        self.left_pane.setLayout(vbox)

        # create tabbed windows for viewing
        self.tabs = QtWidgets.QTabWidget()
        self.tabs.addTab(self.parent.view, 'Airfoil Viewer')
        self.tabs.addTab(self.parent.contourview, 'Contour Analysis')

        # connect tab changed signal to slot
        self.tabs.currentChanged.connect(self.parent.slots.onTabChanged)

        # add splitter panes
        self.splitter.addWidget(self.left_pane)
        self.splitter.addWidget(self.tabs)

        self.splitter.setSizes([100, 1300])  # initial hint for splitter spacing

        # put splitter in a layout box
        hbox = QtWidgets.QHBoxLayout(self)
        hbox.addWidget(self.splitter)
        self.setLayout(hbox)

    def viewingOptions(self):
        self.viewing_options = QtWidgets.QGroupBox('Viewing Options')
        hbox = QtWidgets.QHBoxLayout()
        vbox1 = QtWidgets.QVBoxLayout()
        vbox2 = QtWidgets.QVBoxLayout()
        self.viewing_options.setLayout(hbox)
        self.cb1 = QtWidgets.QCheckBox('Message Window')
        self.cb1.setChecked(True)
        self.cb2 = QtWidgets.QCheckBox('Airfoil Points')
        self.cb2.setChecked(False)
        self.cb2.setEnabled(False)
        self.cb3 = QtWidgets.QCheckBox('Airfoil Spline Points')
        self.cb3.setChecked(False)
        self.cb3.setEnabled(False)
        self.cb4 = QtWidgets.QCheckBox('Airfoil Spline Contour')
        self.cb4.setChecked(False)
        self.cb4.setEnabled(False)
        self.cb5 = QtWidgets.QCheckBox('Airfoil Chord')
        self.cb5.setChecked(False)
        self.cb5.setEnabled(False)
        self.cb6 = QtWidgets.QCheckBox('Mesh')
        self.cb6.setChecked(False)
        self.cb6.setEnabled(False)
        self.cb7 = QtWidgets.QCheckBox('Leading Edge Circle')
        self.cb7.setChecked(False)
        self.cb7.setEnabled(False)
        self.cb8 = QtWidgets.QCheckBox('Mesh Blocks')
        self.cb8.setChecked(False)
        self.cb8.setEnabled(False)
        vbox1.addWidget(self.cb2)
        vbox1.addWidget(self.cb3)
        vbox1.addWidget(self.cb4)
        vbox1.addWidget(self.cb5)
        vbox2.addWidget(self.cb1)
        vbox2.addWidget(self.cb6)
        vbox2.addWidget(self.cb8)
        vbox2.addWidget(self.cb7)
        hbox.addLayout(vbox1)
        hbox.addLayout(vbox2)
        hbox.setAlignment(QtCore.Qt.AlignTop)
        # connect signals to slots
        # lambda allows to send extra parameters
        self.cb1.clicked.connect(
            lambda: self.parent.slots.toggleLogDock('tick'))
        self.cb2.clicked.connect(self.toolbox.toggleRawPoints)
        self.cb3.clicked.connect(self.toolbox.toggleSplinePoints)
        self.cb4.clicked.connect(self.toolbox.toggleSpline)
        self.cb5.clicked.connect(self.toolbox.toggleChord)
        self.cb6.clicked.connect(self.toolbox.toggleMesh)
        self.cb7.clicked.connect(self.toolbox.toggleLeCircle)
        self.cb8.clicked.connect(self.toolbox.toggleMeshBlocks)


def main():

    # FIXME
    # FIXME this is a preparation for a batch version of PyAero
    # FIXME
    useGUI = '-no-gui' not in sys.argv

    # main application (contains the main event loop)
    if useGUI:
        # run PyAero in GUI mode
        app = QtWidgets.QApplication(sys.argv)
    else:
        # run PyAero in batch mode
        app = QtCore.QCoreApplication(sys.argv)

    # set icon for the application ( upper left window icon and taskbar icon)
    # and add specialization icons per size
    # (needed depending on the operating system)
    app_icon = QtGui.QIcon(os.path.join(ICONS, 'app_image.png'))
    app_icon.addFile(os.path.join(ICONS, 'app_image_16x16.png'), QtCore.QSize(16, 16))
    app_icon.addFile(os.path.join(ICONS, 'app_image_24x24.png'), QtCore.QSize(24, 24))
    app_icon.addFile(os.path.join(ICONS, 'app_image_32x32.png'), QtCore.QSize(32, 32))
    app_icon.addFile(os.path.join(ICONS, 'app_image_48x48.png'), QtCore.QSize(48, 48))
    app_icon.addFile(os.path.join(ICONS, 'app_image_256x256.png'), QtCore.QSize(256, 256))

    app.setWindowIcon(app_icon)

    if LOCALE == 'C':
        # set default locale to C, so that decimal separator is a
        # dot in spin boxes, etc.
        QtCore.QLocale.setDefault(QtCore.QLocale.c())

    # window style set in Settings.py
    window = MainWindow(app, STYLE)
    window.show()

    sys.exit(app.exec())


if __name__ == '__main__':
    main()
<|MERGE_RESOLUTION|>--- conflicted
+++ resolved
@@ -47,11 +47,7 @@
 __copyright__ = '2014-' + str(datetime.date.today().strftime("%Y")) + \
                 ' ' + __author__
 __license__ = 'MIT'
-<<<<<<< HEAD
-__version__ = '2.0'
-=======
 __version__ = '2.0.1'
->>>>>>> 4244a8cd
 __email__ = 'andreas.ennemoser@aon.at'
 __status__ = 'Release'
 
@@ -330,4 +326,4 @@
 
 
 if __name__ == '__main__':
-    main()
+    main()